--- conflicted
+++ resolved
@@ -1,261 +1,253 @@
-mod mangle;
-
-use itertools::Itertools;
-use thiserror::Error;
-use wgsl_parse::{span::Spanned, syntax::*, Decorated};
-
-use crate::visit::Visit;
-
-/// Generics error (experimental)
-#[derive(Clone, Debug, Error)]
-pub enum GenericsError {
-    #[error("template not allowed on a generic parameter")]
-    DisallowedTemplate,
-}
-
-type E = GenericsError;
-
-pub fn generate_variants(wesl: &mut TranslationUnit) -> Result<(), E> {
-    let mut new_decls = Vec::new();
-    for decl in &wesl.global_declarations {
-<<<<<<< HEAD
-        if let GlobalDeclaration::Function(decl) = decl {
-            let ty_constrs = decl
-                .attributes
-                .iter()
-                .rev()
-                .filter_map(|attr| match attr.node() {
-                    Attribute::Type(t) => Some(t),
-                    _ => None,
-                });
-=======
-        let decl_span = decl.span();
-        if let GlobalDeclaration::Function(decl) = decl.node() {
-            let ty_constrs = decl.attributes.iter().rev().filter_map(|attr| match attr {
-                Attribute::Type(t) => Some(t),
-                _ => None,
-            });
->>>>>>> 6dbb7ace
-
-            let variants = ty_constrs
-                .map(|t| t.variants.iter().map(|v| (&t.ident, v)))
-                .multi_cartesian_product();
-
-            for variant in variants {
-                if variant.is_empty() {
-                    break;
-                }
-                let mut decl = decl.clone();
-                decl.attributes
-                    .retain(|attr| !matches!(attr.node(), Attribute::Type(_)));
-
-                // rename uses of the generic args with the concrete variant
-                for (old_id, new_ty) in &variant {
-                    let new_id = Ident::new(format!("{new_ty}"));
-                    for ty in Visit::<TypeExpression>::visit_mut(&mut decl) {
-                        if &ty.ident == *old_id {
-                            if ty.template_args.is_some() {
-                                return Err(E::DisallowedTemplate);
-                            }
-                            ty.ident = new_id.clone();
-                        }
-                    }
-                }
-
-                let constraints = variant.iter().map(|&(name, ty)| TypeConstraint {
-                    ident: name.clone(),
-                    variants: vec![ty.clone()],
-                });
-
-                // evaluate type attributes
-                for ty in constraints {
-                    // this is future-proofing. We'll want to generate fewer variants in
-                    // the future by grouping them.
-                    eval_ty_attrs(&mut decl.parameters, &ty)?;
-                    stat_eval_ty_attrs(&mut decl.body.statements, &ty)?;
-                }
-
-                // remove evaluated type attributes
-                for stmt in &mut decl.body.statements {
-                    for attrs in Visit::<Attributes>::visit_mut(stmt.node_mut()) {
-                        attrs.retain(|attr| match attr.node() {
-                            Attribute::Type(c) => !c.variants.is_empty(),
-                            _ => true,
-                        })
-                    }
-                }
-
-                let signature = decl.parameters.iter().map(|p| p.ty.clone()).collect_vec();
-
-                let new_name = mangle::mangle(&decl.ident.name(), &signature);
-                decl.ident = Ident::new(new_name);
-                new_decls.push(Spanned::new(decl.into(), decl_span));
-            }
-        }
-    }
-
-    // remove generic function declarations
-    wesl.global_declarations.retain(|decl| !matches!(decl.node(), GlobalDeclaration::Function(f) if f.attributes.iter().any(|attr| attr.is_type())));
-
-    // add generic variants
-    wesl.global_declarations.extend(new_decls);
-
-    Ok(())
-}
-
-pub fn replace_calls(wesl: &mut TranslationUnit) -> Result<(), E> {
-    let idents = wesl
-        .global_declarations
-        .iter()
-        .filter_map(|decl| decl.ident())
-        .cloned()
-        .collect_vec();
-    for expr in Visit::<ExpressionNode>::visit_mut(wesl) {
-        if let Expression::FunctionCall(f) = expr.node_mut() {
-            if let Some(args) = &f.ty.template_args {
-                let signature = args
-                    .iter()
-                    .map(|arg| match arg.expression.node() {
-                        Expression::Literal(_) => todo!("literal generics"),
-                        Expression::TypeOrIdentifier(ty) => ty.clone(),
-                        _ => panic!("invalid template arg"),
-                    })
-                    .collect_vec();
-
-                let new_name = mangle::mangle(&f.ty.ident.name(), &signature);
-                f.ty.ident = idents
-                    .iter()
-                    .find(|ident| *ident.name() == new_name)
-                    .unwrap()
-                    .clone();
-                f.ty.template_args = None;
-            }
-        }
-        // TODO recursive
-        // expr.visit_mut()
-    }
-    Ok(())
-}
-
-fn eval_ty_attr(opt_node: &mut Option<impl Decorated>, ty: &TypeConstraint) -> Result<(), E> {
-    if let Some(node) = opt_node {
-        let vars = node
-            .attributes_mut()
-            .iter_mut()
-            .find_map(|attr| match attr.node() {
-                Attribute::Type(TypeConstraint {
-                    ident: name,
-                    variants,
-                }) if name == &ty.ident => Some(variants),
-                _ => None,
-            });
-
-        if let Some(vars) = vars {
-            let keep = ty.variants.iter().all(|ty| vars.contains(ty));
-            if !keep {
-                *opt_node = None;
-            }
-        }
-    }
-    Ok(())
-}
-
-fn eval_ty_attrs(nodes: &mut Vec<impl Decorated>, ty: &TypeConstraint) -> Result<(), E> {
-    let retains = nodes
-        .iter()
-        .map(|node| {
-            let vars = node.attributes().iter().find_map(|attr| match attr.node() {
-                Attribute::Type(TypeConstraint {
-                    ident: name,
-                    variants,
-                }) if name == &ty.ident => Some(variants),
-                _ => None,
-            });
-
-            if let Some(vars) = vars {
-                ty.variants.iter().all(|ty| vars.contains(ty))
-            } else {
-                true
-            }
-        })
-        .collect_vec();
-
-    let retains = nodes
-        .iter_mut()
-        .zip(retains)
-        .map(|(node, keep)| {
-            let ty_attr = node
-                .attributes_mut()
-                .iter_mut()
-                .find_map(|attr| match attr.node_mut() {
-                    Attribute::Type(TypeConstraint {
-                        ident: name,
-                        variants,
-                    }) if name == &ty.ident => Some(variants),
-                    _ => None,
-                });
-            if let Some(ty_attr) = ty_attr {
-                ty_attr.clear();
-                keep
-            } else {
-                true
-            }
-        })
-        .collect_vec();
-
-    let mut it = retains.iter();
-    nodes.retain(|_| *it.next().unwrap());
-    Ok(())
-}
-
-fn stat_eval_ty_attrs(statements: &mut Vec<StatementNode>, ty: &TypeConstraint) -> Result<(), E> {
-    fn rec_one(stmt: &mut StatementNode, ty: &TypeConstraint) -> Result<(), GenericsError> {
-        match stmt.node_mut() {
-            Statement::Compound(stmt) => rec(&mut stmt.statements, ty)?,
-            Statement::If(stmt) => {
-                rec(&mut stmt.if_clause.body.statements, ty)?;
-                for elif in &mut stmt.else_if_clauses {
-                    rec(&mut elif.body.statements, ty)?;
-                }
-                if let Some(el) = &mut stmt.else_clause {
-                    rec(&mut el.body.statements, ty)?;
-                }
-            }
-            Statement::Switch(stmt) => {
-                eval_ty_attrs(&mut stmt.clauses, ty)?;
-                for clause in &mut stmt.clauses {
-                    rec(&mut clause.body.statements, ty)?;
-                }
-            }
-            Statement::Loop(stmt) => {
-                rec(&mut stmt.body.statements, ty)?;
-                eval_ty_attr(&mut stmt.continuing, ty)?;
-                if let Some(cont) = &mut stmt.continuing {
-                    rec(&mut cont.body.statements, ty)?;
-                    eval_ty_attr(&mut cont.break_if, ty)?;
-                }
-                rec(&mut stmt.body.statements, ty)?;
-            }
-            Statement::For(stmt) => {
-                if let Some(init) = &mut stmt.initializer {
-                    rec_one(&mut *init, ty)?
-                }
-                if let Some(updt) = &mut stmt.update {
-                    rec_one(&mut *updt, ty)?
-                }
-                rec(&mut stmt.body.statements, ty)?
-            }
-            Statement::While(stmt) => rec(&mut stmt.body.statements, ty)?,
-            _ => (),
-        };
-        Ok(())
-    }
-    fn rec(stats: &mut Vec<StatementNode>, ty: &TypeConstraint) -> Result<(), E> {
-        eval_ty_attrs(stats, ty)?;
-        for stmt in stats {
-            rec_one(stmt, ty)?;
-        }
-        Ok(())
-    }
-    rec(statements, ty)
-}
+mod mangle;
+
+use itertools::Itertools;
+use thiserror::Error;
+use wgsl_parse::{span::Spanned, syntax::*, Decorated};
+
+use crate::visit::Visit;
+
+/// Generics error (experimental)
+#[derive(Clone, Debug, Error)]
+pub enum GenericsError {
+    #[error("template not allowed on a generic parameter")]
+    DisallowedTemplate,
+}
+
+type E = GenericsError;
+
+pub fn generate_variants(wesl: &mut TranslationUnit) -> Result<(), E> {
+    let mut new_decls = Vec::new();
+    for decl in &wesl.global_declarations {
+        let decl_span = decl.span();
+        if let GlobalDeclaration::Function(decl) = decl.node() {
+            let ty_constrs = decl
+                .attributes
+                .iter()
+                .rev()
+                .filter_map(|attr| match attr.node() {
+                    Attribute::Type(t) => Some(t),
+                    _ => None,
+                });
+
+            let variants = ty_constrs
+                .map(|t| t.variants.iter().map(|v| (&t.ident, v)))
+                .multi_cartesian_product();
+
+            for variant in variants {
+                if variant.is_empty() {
+                    break;
+                }
+                let mut decl = decl.clone();
+                decl.attributes
+                    .retain(|attr| !matches!(attr.node(), Attribute::Type(_)));
+
+                // rename uses of the generic args with the concrete variant
+                for (old_id, new_ty) in &variant {
+                    let new_id = Ident::new(format!("{new_ty}"));
+                    for ty in Visit::<TypeExpression>::visit_mut(&mut decl) {
+                        if &ty.ident == *old_id {
+                            if ty.template_args.is_some() {
+                                return Err(E::DisallowedTemplate);
+                            }
+                            ty.ident = new_id.clone();
+                        }
+                    }
+                }
+
+                let constraints = variant.iter().map(|&(name, ty)| TypeConstraint {
+                    ident: name.clone(),
+                    variants: vec![ty.clone()],
+                });
+
+                // evaluate type attributes
+                for ty in constraints {
+                    // this is future-proofing. We'll want to generate fewer variants in
+                    // the future by grouping them.
+                    eval_ty_attrs(&mut decl.parameters, &ty)?;
+                    stat_eval_ty_attrs(&mut decl.body.statements, &ty)?;
+                }
+
+                // remove evaluated type attributes
+                for stmt in &mut decl.body.statements {
+                    for attrs in Visit::<Attributes>::visit_mut(stmt.node_mut()) {
+                        attrs.retain(|attr| match attr.node() {
+                            Attribute::Type(c) => !c.variants.is_empty(),
+                            _ => true,
+                        })
+                    }
+                }
+
+                let signature = decl.parameters.iter().map(|p| p.ty.clone()).collect_vec();
+
+                let new_name = mangle::mangle(&decl.ident.name(), &signature);
+                decl.ident = Ident::new(new_name);
+                new_decls.push(Spanned::new(decl.into(), decl_span));
+            }
+        }
+    }
+
+    // remove generic function declarations
+    wesl.global_declarations.retain(|decl| !matches!(decl.node(), GlobalDeclaration::Function(f) if f.attributes.iter().any(|attr| attr.is_type())));
+
+    // add generic variants
+    wesl.global_declarations.extend(new_decls);
+
+    Ok(())
+}
+
+pub fn replace_calls(wesl: &mut TranslationUnit) -> Result<(), E> {
+    let idents = wesl
+        .global_declarations
+        .iter()
+        .filter_map(|decl| decl.ident())
+        .cloned()
+        .collect_vec();
+    for expr in Visit::<ExpressionNode>::visit_mut(wesl) {
+        if let Expression::FunctionCall(f) = expr.node_mut() {
+            if let Some(args) = &f.ty.template_args {
+                let signature = args
+                    .iter()
+                    .map(|arg| match arg.expression.node() {
+                        Expression::Literal(_) => todo!("literal generics"),
+                        Expression::TypeOrIdentifier(ty) => ty.clone(),
+                        _ => panic!("invalid template arg"),
+                    })
+                    .collect_vec();
+
+                let new_name = mangle::mangle(&f.ty.ident.name(), &signature);
+                f.ty.ident = idents
+                    .iter()
+                    .find(|ident| *ident.name() == new_name)
+                    .unwrap()
+                    .clone();
+                f.ty.template_args = None;
+            }
+        }
+        // TODO recursive
+        // expr.visit_mut()
+    }
+    Ok(())
+}
+
+fn eval_ty_attr(opt_node: &mut Option<impl Decorated>, ty: &TypeConstraint) -> Result<(), E> {
+    if let Some(node) = opt_node {
+        let vars = node
+            .attributes_mut()
+            .iter_mut()
+            .find_map(|attr| match attr.node() {
+                Attribute::Type(TypeConstraint {
+                    ident: name,
+                    variants,
+                }) if name == &ty.ident => Some(variants),
+                _ => None,
+            });
+
+        if let Some(vars) = vars {
+            let keep = ty.variants.iter().all(|ty| vars.contains(ty));
+            if !keep {
+                *opt_node = None;
+            }
+        }
+    }
+    Ok(())
+}
+
+fn eval_ty_attrs(nodes: &mut Vec<impl Decorated>, ty: &TypeConstraint) -> Result<(), E> {
+    let retains = nodes
+        .iter()
+        .map(|node| {
+            let vars = node.attributes().iter().find_map(|attr| match attr.node() {
+                Attribute::Type(TypeConstraint {
+                    ident: name,
+                    variants,
+                }) if name == &ty.ident => Some(variants),
+                _ => None,
+            });
+
+            if let Some(vars) = vars {
+                ty.variants.iter().all(|ty| vars.contains(ty))
+            } else {
+                true
+            }
+        })
+        .collect_vec();
+
+    let retains = nodes
+        .iter_mut()
+        .zip(retains)
+        .map(|(node, keep)| {
+            let ty_attr = node
+                .attributes_mut()
+                .iter_mut()
+                .find_map(|attr| match attr.node_mut() {
+                    Attribute::Type(TypeConstraint {
+                        ident: name,
+                        variants,
+                    }) if name == &ty.ident => Some(variants),
+                    _ => None,
+                });
+            if let Some(ty_attr) = ty_attr {
+                ty_attr.clear();
+                keep
+            } else {
+                true
+            }
+        })
+        .collect_vec();
+
+    let mut it = retains.iter();
+    nodes.retain(|_| *it.next().unwrap());
+    Ok(())
+}
+
+fn stat_eval_ty_attrs(statements: &mut Vec<StatementNode>, ty: &TypeConstraint) -> Result<(), E> {
+    fn rec_one(stmt: &mut StatementNode, ty: &TypeConstraint) -> Result<(), GenericsError> {
+        match stmt.node_mut() {
+            Statement::Compound(stmt) => rec(&mut stmt.statements, ty)?,
+            Statement::If(stmt) => {
+                rec(&mut stmt.if_clause.body.statements, ty)?;
+                for elif in &mut stmt.else_if_clauses {
+                    rec(&mut elif.body.statements, ty)?;
+                }
+                if let Some(el) = &mut stmt.else_clause {
+                    rec(&mut el.body.statements, ty)?;
+                }
+            }
+            Statement::Switch(stmt) => {
+                eval_ty_attrs(&mut stmt.clauses, ty)?;
+                for clause in &mut stmt.clauses {
+                    rec(&mut clause.body.statements, ty)?;
+                }
+            }
+            Statement::Loop(stmt) => {
+                rec(&mut stmt.body.statements, ty)?;
+                eval_ty_attr(&mut stmt.continuing, ty)?;
+                if let Some(cont) = &mut stmt.continuing {
+                    rec(&mut cont.body.statements, ty)?;
+                    eval_ty_attr(&mut cont.break_if, ty)?;
+                }
+                rec(&mut stmt.body.statements, ty)?;
+            }
+            Statement::For(stmt) => {
+                if let Some(init) = &mut stmt.initializer {
+                    rec_one(&mut *init, ty)?
+                }
+                if let Some(updt) = &mut stmt.update {
+                    rec_one(&mut *updt, ty)?
+                }
+                rec(&mut stmt.body.statements, ty)?
+            }
+            Statement::While(stmt) => rec(&mut stmt.body.statements, ty)?,
+            _ => (),
+        };
+        Ok(())
+    }
+    fn rec(stats: &mut Vec<StatementNode>, ty: &TypeConstraint) -> Result<(), E> {
+        eval_ty_attrs(stats, ty)?;
+        for stmt in stats {
+            rec_one(stmt, ty)?;
+        }
+        Ok(())
+    }
+    rec(statements, ty)
+}