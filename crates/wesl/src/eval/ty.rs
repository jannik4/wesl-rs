--- conflicted
+++ resolved
@@ -319,20 +319,11 @@
             UnaryOperator::LogicalNegation if inner == Type::Bool => Ok(ty),
             UnaryOperator::Negation if inner.is_scalar() && !inner.is_u32() => Ok(ty),
             UnaryOperator::BitwiseComplement if inner.is_integer() => Ok(ty),
-<<<<<<< HEAD
             UnaryOperator::AddressOf => unreachable!("handled above"),
             UnaryOperator::Indirection if ty.is_ptr() => {
                 let (address_space, inner, access_mode) = ty.unwrap_ptr();
                 Ok(Type::Ref(address_space, inner, access_mode))
             }
-=======
-            UnaryOperator::AddressOf => Ok(Type::Ptr(
-                AddressSpace::Function,
-                Box::new(ty),
-                AccessMode::ReadWrite,
-            )), // TODO: we don't know the address space and access mode
-            UnaryOperator::Indirection if ty.is_ptr() => Ok(inner),
->>>>>>> e2d7819c
             _ => Err(E::Unary(self.operator, ty)),
         }
     }
