[package]
name = "wgsl-parse"
version.workspace = true
authors.workspace = true
edition.workspace = true
rust-version.workspace = true
description = "Parse a wgsl source file to a syntax tree"
documentation = "https://docs.rs/wgsl-parse"
repository.workspace = true
license.workspace = true

[dependencies]
annotate-snippets = "0.11.4"
derive_more = { version = "2.0.1", features = [
  "as_ref",
  "constructor",
  "deref",
  "deref_mut",
  "from",
  "is_variant",
  "try_unwrap",
  "unwrap",
] }
itertools = "0.14.0"
lalrpop-util = "0.22.1"
lexical = { version = "7.0.4", features = ["format", "power-of-two"] }
logos = "0.15.0"
serde = { version = "1.0.215", features = ["derive", "rc"], optional = true }
thiserror = "2.0.12"
<<<<<<< HEAD
=======
wgsl-types = { workspace = true }

serde = { version = "1.0.215", optional = true, features = ["derive", "rc"] }
>>>>>>> 752aed26
tokrepr = { workspace = true, optional = true }

[build-dependencies]
lalrpop = { version = "0.22.1", default-features = false }

[features]
default = []
# allow attributes on most declarations and statements.
# reference: https://github.com/wgsl-tooling-wg/wesl-spec/blob/main/ConditionalTranslation.md#appendix-updated-grammar
attributes = []
# conditional translation attribute (@if).
# reference: https://github.com/wgsl-tooling-wg/wesl-spec/blob/main/ConditionalTranslation.md
condcomp = ["attributes"]
# reference: none yet
generics = ["attributes"]
# import declarations.
# reference: https://github.com/wgsl-tooling-wg/wesl-spec/blob/main/Imports.md
imports = []
# allow naga/wgpu extensions.
# They are not well-documented, the best I could find is this:
# * https://github.com/gfx-rs/wgpu/issues/4410
# * https://github.com/gfx-rs/wgpu/blob/trunk/docs/api-specs/ray_tracing.md
# * https://github.com/gfx-rs/wgpu/blob/b93b55920a978ef9f013efe8d75cb10e69488629/naga/src/valid/mod.rs#L83
naga_ext = ["push_constant", "wgsl-types/naga_ext"]
push_constant = []
<<<<<<< HEAD
serde = ["dep:serde"]
# allow templates on function declarations
# reference: none yet
templates = []
tokrepr = ["dep:tokrepr"]
wesl = ["condcomp", "imports"]
=======

serde = ["dep:serde", "wgsl-types/serde"]
tokrepr = ["dep:tokrepr", "wgsl-types/tokrepr"]
>>>>>>> 752aed26

[lints]
workspace = true<|MERGE_RESOLUTION|>--- conflicted
+++ resolved
@@ -27,13 +27,8 @@
 logos = "0.15.0"
 serde = { version = "1.0.215", features = ["derive", "rc"], optional = true }
 thiserror = "2.0.12"
-<<<<<<< HEAD
-=======
+tokrepr = { workspace = true, optional = true }
 wgsl-types = { workspace = true }
-
-serde = { version = "1.0.215", optional = true, features = ["derive", "rc"] }
->>>>>>> 752aed26
-tokrepr = { workspace = true, optional = true }
 
 [build-dependencies]
 lalrpop = { version = "0.22.1", default-features = false }
@@ -58,18 +53,12 @@
 # * https://github.com/gfx-rs/wgpu/blob/b93b55920a978ef9f013efe8d75cb10e69488629/naga/src/valid/mod.rs#L83
 naga_ext = ["push_constant", "wgsl-types/naga_ext"]
 push_constant = []
-<<<<<<< HEAD
-serde = ["dep:serde"]
+serde = ["dep:serde", "wgsl-types/serde"]
 # allow templates on function declarations
 # reference: none yet
 templates = []
-tokrepr = ["dep:tokrepr"]
+tokrepr = ["dep:tokrepr", "wgsl-types/tokrepr"]
 wesl = ["condcomp", "imports"]
-=======
-
-serde = ["dep:serde", "wgsl-types/serde"]
-tokrepr = ["dep:tokrepr", "wgsl-types/tokrepr"]
->>>>>>> 752aed26
 
 [lints]
 workspace = true