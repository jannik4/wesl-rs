# wgsl-parse

<!-- markdownlint-disable reference-links-images -->

A parser and syntax tree for WGSL files, written directly from the [specification] with [lalrpop].

It supports WESL language extensions guarded by feature flags.

## WESL Features

<<<<<<< HEAD
| name       | description                                    | WESL Specification       |
|------------|------------------------------------------------|--------------------------|
| wesl       | enable all WESL extensions below               |                          |
| imports    | `import` statements and inline qualified paths | [complete][imports]      |
| attributes | extra attributes locations on statements       | [complete][condcomp]     |
| condcomp   | `@if` attributes                               | [complete][condcomp]     |
| generics   | `@type` attributes                             | [experimental][generics] |

# Other Features

| name     | description                                                |
|----------|------------------------------------------------------------|
| naga_ext | enable all Naga/WGPU extensions (experimental)             |
| serde    | derive `Serialize` and `Deserialize` for syntax tree nodes |
| tokrepr  | derive `TokRepr` for syntax tree nodes                     |
=======
| name         | description                                    | WESL Specification       |
|--------------|------------------------------------------------|--------------------------|
| `wesl`       | enable all WESL extensions below               |                          |
| `imports`    | `import` statements and inline qualified paths | [complete][imports]      |
| `attributes` | extra attributes locations on statements       | [complete][condcomp]     |
| `condcomp`   | `@if` attributes                               | [complete][condcomp]     |
| `generics`   | `@type` attributes                             | [experimental][generics] |

## Other Features

| name       | description                                                |
|------------|------------------------------------------------------------|
| `naga_ext` | enable all Naga/WGPU extensions (experimental)             |
| `serde`    | derive `Serialize` and `Deserialize` for syntax tree nodes |
| `tokrepr`  | derive `TokRepr` for syntax tree nodes                     |
>>>>>>> 8efb4c1b

## Parsing and Stringification

[`TranslationUnit`][syntax::TranslationUnit] implements [`FromStr`][std::str::FromStr].
Other syntax nodes also implement `FromStr`: `GlobalDirective`, `GlobalDeclaration`, `Statement`, `Expression` and `ImportStatement`.

The syntax tree elements implement [`Display`][std::fmt::Display].
The display is always pretty-printed.

```rust
# use wgsl_parse::syntax::TranslationUnit;
# use std::str::FromStr;
let source = "@fragment fn frag_main() -> @location(0) vec4f { return vec4(1); }";
let mut module = TranslationUnit::from_str(source).unwrap();
// modify the module as needed...
println!("{module}");
```

[lalrpop]: https://lalrpop.github.io/lalrpop/
[specification]: https://www.w3.org/TR/WGSL/
[imports]: https://wesl-lang.dev/spec/Imports
[condcomp]: https://wesl-lang.dev/spec/ConditionalTranslation
[generics]: https://github.com/k2d222/wesl-spec/blob/generics/Generics.md<|MERGE_RESOLUTION|>--- conflicted
+++ resolved
@@ -8,23 +8,6 @@
 
 ## WESL Features
 
-<<<<<<< HEAD
-| name       | description                                    | WESL Specification       |
-|------------|------------------------------------------------|--------------------------|
-| wesl       | enable all WESL extensions below               |                          |
-| imports    | `import` statements and inline qualified paths | [complete][imports]      |
-| attributes | extra attributes locations on statements       | [complete][condcomp]     |
-| condcomp   | `@if` attributes                               | [complete][condcomp]     |
-| generics   | `@type` attributes                             | [experimental][generics] |
-
-# Other Features
-
-| name     | description                                                |
-|----------|------------------------------------------------------------|
-| naga_ext | enable all Naga/WGPU extensions (experimental)             |
-| serde    | derive `Serialize` and `Deserialize` for syntax tree nodes |
-| tokrepr  | derive `TokRepr` for syntax tree nodes                     |
-=======
 | name         | description                                    | WESL Specification       |
 |--------------|------------------------------------------------|--------------------------|
 | `wesl`       | enable all WESL extensions below               |                          |
@@ -40,7 +23,6 @@
 | `naga_ext` | enable all Naga/WGPU extensions (experimental)             |
 | `serde`    | derive `Serialize` and `Deserialize` for syntax tree nodes |
 | `tokrepr`  | derive `TokRepr` for syntax tree nodes                     |
->>>>>>> 8efb4c1b
 
 ## Parsing and Stringification
 
